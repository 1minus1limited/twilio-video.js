'use strict';

const PeerConnectionV2 = require('./peerconnection');
const MediaTrackSender = require('../../media/track/sender');
const QueueingEventEmitter = require('../../queueingeventemitter');
const util = require('../../util');

const isFirefox = util.guessBrowser() === 'firefox';

/**
 * {@link PeerConnectionManager} manages multiple {@link PeerConnectionV2}s.
 * @extends QueueingEventEmitter
 * @emits PeerConnectionManager#candidates
 * @emits PeerConnectionManager#description
 * @emits PeerConnectionManager#iceConnectionStateChanged
 * @emits PeerConnectionManager#trackAdded
 */
class PeerConnectionManager extends QueueingEventEmitter {
  /**
   * Construct {@link PeerConnectionManager}.
   * @param {IceServerSource} iceServerSource
   * @param {EncodingParametersImpl} encodingParameters
   * @param {PreferredCodecs} preferredCodecs
   */
  constructor(iceServerSource, encodingParameters, preferredCodecs, options) {
    super();

    options = Object.assign({
      audioContextFactory: isFirefox
        ? require('../../webaudio/audiocontext')
        : null,
      PeerConnectionV2
    }, options);

    const audioContext = options.audioContextFactory
      ? options.audioContextFactory.getOrCreate(this)
      : null;

    // NOTE(mroberts): If we're using an AudioContext, we don't need to specify
    // `offerToReceiveAudio` in RTCOfferOptions.
    const offerOptions = audioContext
      ? { offerToReceiveVideo: true }
      : { offerToReceiveAudio: true, offerToReceiveVideo: true };

    Object.defineProperties(this, {
      _audioContextFactory: {
        value: options.audioContextFactory
      },
      _closedPeerConnectionIds: {
        value: new Set()
      },
      _configuration: {
        writable: true,
        value: null
      },
      _configurationDeferred: {
        writable: true,
        value: util.defer()
      },
      _dummyAudioTrackSender: {
        value: audioContext
          ? new MediaTrackSender(createDummyAudioMediaStreamTrack(audioContext))
          : null
      },
      _encodingParameters: {
        value: encodingParameters
      },
      _iceConnectionState: {
        writable: true,
        value: 'new'
      },
      _iceServerSource: {
        value: iceServerSource
      },
      _dataTrackSenders: {
        writable: true,
        value: new Set()
      },
      _lastIceConnectionState: {
        writable: true,
        value: 'new'
      },
      _mediaTrackSenders: {
        writable: true,
        value: new Set()
      },
      _offerOptions: {
        value: offerOptions
      },
      _peerConnections: {
        value: new Map()
      },
      _preferredCodecs: {
        value: preferredCodecs
      },
      _PeerConnectionV2: {
        value: options.PeerConnectionV2
      }
    });
  }

  /**
   * A summarized RTCIceConnectionState across all the
   * {@link PeerConnectionManager}'s underlying {@link PeerConnectionV2}s.
   * @property {RTCIceConnectionState}
   */
  get iceConnectionState() {
    return this._iceConnectionState;
  }

  /**
   * Get the {@link PeerConnectionManager}'s configuration.
   * @private
   * @returns {Promise<object>}
   */
  _getConfiguration() {
    return this._configurationDeferred.promise;
  }

  /**
   * Get or create a {@link PeerConnectionV2}.
   * @private
   * @param {string} id
   * @param {object} [configuration]
   * @returns {PeerConnectionV2}
   */
  _getOrCreate(id, configuration) {
    const self = this;
    let peerConnection = this._peerConnections.get(id);
    if (!peerConnection) {
      const PeerConnectionV2 = this._PeerConnectionV2;

      const options = Object.assign({
        dummyAudioMediaStreamTrack: this._dummyAudioTrackSender
          ? this._dummyAudioTrackSender.track
          : null,
        offerOptions: this._offerOptions
      }, configuration);
      peerConnection = new PeerConnectionV2(id, this._encodingParameters, this._preferredCodecs, options);

      this._peerConnections.set(peerConnection.id, peerConnection);
      peerConnection.on('candidates', this.queue.bind(this, 'candidates'));
      peerConnection.on('description', this.queue.bind(this, 'description'));
      peerConnection.on('trackAdded', this.queue.bind(this, 'trackAdded'));
      peerConnection.on('stateChanged', function stateChanged(state) {
        if (state === 'closed') {
          peerConnection.removeListener('stateChanged', stateChanged);
          self._peerConnections.delete(peerConnection.id);
          self._closedPeerConnectionIds.add(peerConnection.id);
          updateIceConnectionState(self);
        }
      });
      peerConnection.on('iceConnectionStateChanged', () => updateIceConnectionState(this));

      this._dataTrackSenders.forEach(peerConnection.addDataTrackSender, peerConnection);
      this._mediaTrackSenders.forEach(peerConnection.addMediaTrackSender, peerConnection);

      updateIceConnectionState(this);
    }
    return peerConnection;
  }

  /**
   * Close all the {@link PeerConnectionV2}s in this {@link PeerConnectionManager}.
   * @returns {this}
   */
  close() {
    if (this._iceServerSource.isStarted) {
      this._iceServerSource.stop();
    }
    this._peerConnections.forEach(peerConnection => {
      peerConnection.close();
    });
    if (this._dummyAudioTrackSender) {
      this._dummyAudioTrackSender.stop();
    }
    if (this._audioContextFactory) {
      this._audioContextFactory.release(this);
    }
    updateIceConnectionState(this);
    return this;
  }

  /**
   * Create a new {@link PeerConnectionV2} on this {@link PeerConnectionManager}.
   * Then, create a new offer with the newly-created {@link PeerConnectionV2}.
   * @return {Promise<this>}
   */
  createAndOffer() {
    return this._getConfiguration().then(configuration => {
      let id;
      do {
        id = util.makeUUID();
      } while (this._peerConnections.has(id));

      return this._getOrCreate(id, configuration);
    }).then(peerConnection => {
      return peerConnection.offer();
    }).then(() => {
      return this;
    });
  }

  /**
   * Get the {@link DataTrackReceiver}s and {@link MediaTrackReceiver}s of all
   * the {@link PeerConnectionV2}s.
   * @returns {Array<DataTrackReceiver|MediaTrackReceiver>} trackReceivers
   */
  getTrackReceivers() {
    return util.flatMap(this._peerConnections, peerConnection => peerConnection.getTrackReceivers());
  }

  /**
   * Get the states of all {@link PeerConnectionV2}s.
   * @returns {Array<object>}
   */
  getStates() {
    const peerConnectionStates = [];
    this._peerConnections.forEach(peerConnection => {
      const peerConnectionState = peerConnection.getState();
      if (peerConnectionState) {
        peerConnectionStates.push(peerConnectionState);
      }
    });
    return peerConnectionStates;
  }

  /**
   * Set the {@link PeerConnectionManager}'s configuration.
   * @param {object} configuration
   * @returns {this}
   */
  setConfiguration(configuration) {
    if (this._configuration) {
      this._configurationDeferred = util.defer();
      this._peerConnections.forEach(peerConnection => {
        peerConnection.setConfiguration(configuration);
      });
    }
    this._configuration = configuration;
    this._configurationDeferred.resolve(configuration);
    return this;
  }

  /**
   * Set the {@link DataTrackSender}s and {@link MediaTrackSenders} on the
   * {@link PeerConnectionManager}'s underlying {@link PeerConnectionV2}s.
   * @param {Array<DataTrackSender|MediaTrackSender>} trackSenders
   * @returns {this}
   */
  setTrackSenders(trackSenders) {
    const dataTrackSenders = new Set(trackSenders.filter(trackSender => trackSender.kind === 'data'));

<<<<<<< HEAD
    const mediaTrackSenders = new Set([this._dummyAudioTrackSender]
      .concat(trackSenders)
=======
    const mediaTrackSenders = new Set(trackSenders
>>>>>>> db423f61
      .filter(trackSender => trackSender && (trackSender.kind === 'audio' || trackSender.kind === 'video')));

    const changes = getTrackSenderChanges(this, dataTrackSenders, mediaTrackSenders);
    this._dataTrackSenders = dataTrackSenders;
    this._mediaTrackSenders = mediaTrackSenders;
    applyTrackSenderChanges(this, changes);

    return this;
  }

  /**
   * Update the {@link PeerConnectionManager}.
   * @param {Array<object>} peerConnectionStates
   * @returns {Promise<this>}
   */
  update(peerConnectionStates) {
    return this._getConfiguration().then(configuration => {
      return Promise.all(peerConnectionStates.map(peerConnectionState => {
        if (this._closedPeerConnectionIds.has(peerConnectionState.id)) {
          return null;
        }
        const peerConnection = this._getOrCreate(peerConnectionState.id, configuration);
        return peerConnection.update(peerConnectionState);
      }));
    }).then(() => {
      return this;
    });
  }

  /**
   * Get the {@link PeerConnectionManager}'s media statistics.
   * @returns {Promise.<Map<PeerConnectionV2#id, StandardizedStatsResponse>>}
   */
  getStats() {
    const peerConnections = Array.from(this._peerConnections.values());
    return Promise.all(peerConnections.map(peerConnection => peerConnection.getStats().then(response => [
      peerConnection.id,
      response
    ]))).then(responses => new Map(responses));
  }
}

/**
 * Create a dummy audio MediaStreamTrack with the given AudioContext.
 * @private
 * @param {AudioContext} audioContext
 * @return {MediaStreamTrack}
 */
function createDummyAudioMediaStreamTrack(audioContext) {
  const mediaStreamDestination = audioContext.createMediaStreamDestination();
  return mediaStreamDestination.stream.getAudioTracks()[0];
}

/**
 * @event {PeerConnectionManager#candidates}
 * @param {object} candidates
 */

/**
 * @event {PeerConnectionManager#description}
 * @param {object} description
 */

/**
 * @event {PeerConnectionManager#iceConnectionStateChanged}
 */

/**
 * @event {PeerConnectionManager#trackAdded}
 * @param {MediaStreamTrack|DataTrackReceiver} mediaStreamTrackOrDataTrackReceiver
 */

/**
 * Apply {@link TrackSenderChanges}.
 * @param {PeerConnectionManager} peerConnectionManager
 * @param {TrackSenderChanges} changes
 * @returns {void}
 */
function applyTrackSenderChanges(peerConnectionManager, changes) {
  if (changes.data.add.size
    || changes.data.remove.size
    || changes.media.add.size
    || changes.media.remove.size) {
    peerConnectionManager._peerConnections.forEach(peerConnection => {
      changes.data.remove.forEach(peerConnection.removeDataTrackSender, peerConnection);
      changes.media.remove.forEach(peerConnection.removeMediaTrackSender, peerConnection);
      changes.data.add.forEach(peerConnection.addDataTrackSender, peerConnection);
      changes.media.add.forEach(peerConnection.addMediaTrackSender, peerConnection);
      peerConnection.offer();
    });
  }
}

/**
 * @interface DataTrackSenderChanges
 * @property {Set<DataTrackSender>} add
 * @property {Set<DataTrackSender>} remove
 */

/**
 * Get the {@Link DataTrackSender} changes.
 * @param {PeerConnectionManager} peerConnectionManager
 * @param {Array<DataTrackSender>} dataTrackSenders
 * @returns {DataTrackSenderChanges} changes
 */
function getDataTrackSenderChanges(peerConnectionManager, dataTrackSenders) {
  const dataTrackSendersToAdd = util.difference(dataTrackSenders, peerConnectionManager._dataTrackSenders);
  const dataTrackSendersToRemove = util.difference(peerConnectionManager._dataTrackSenders, dataTrackSenders);
  return {
    add: dataTrackSendersToAdd,
    remove: dataTrackSendersToRemove
  };
}

/**
 * @interface TrackSenderChanges
 * @property {DataTrackSenderChanges} data
 * @property {MediaTrackSenderChanges} media
 */

/**
 * Get {@link DataTrackSender} and {@link MediaTrackSender} changes.
 * @param {PeerConnectionManager} peerConnectionManager
 * @param {Array<DataTrackSender>} dataTrackSenders
 * @param {Array<MediaTrackSender>} mediaTrackSenders
 * @returns {TrackSenderChanges} changes
 */
function getTrackSenderChanges(peerConnectionManager, dataTrackSenders, mediaTrackSenders) {
  return {
    data: getDataTrackSenderChanges(peerConnectionManager, dataTrackSenders),
    media: getMediaTrackSenderChanges(peerConnectionManager, mediaTrackSenders)
  };
}

/**
 * @interface MediaTrackSenderChanges
 * @property {Set<MediaTrackSender>} add
 * @property {Set<MediaTrackSender>} remove
 */

/**
 * Get the {@link MediaTrackSender} changes.
 * @param {PeerConnectionManager} peerConnectionManager
 * @param {Array<MediaTrackSender>} mediaTrackSenders
 * @returns {MediaTrackSenderChanges} changes
 */
function getMediaTrackSenderChanges(peerConnectionManager, mediaTrackSenders) {
  const mediaTrackSendersToAdd = util.difference(mediaTrackSenders, peerConnectionManager._mediaTrackSenders);
  const mediaTrackSendersToRemove = util.difference(peerConnectionManager._mediaTrackSenders, mediaTrackSenders);
  return {
    add: mediaTrackSendersToAdd,
    remove: mediaTrackSendersToRemove
  };
}

/**
 * This object maps RTCIceConnectionState values to a "rank".
 */
const toRank = {
  new: 0,
  checking: 1,
  connected: 2,
  completed: 3,
  disconnected: -1,
  failed: -2,
  closed: -3
};

/**
 * This object maps "rank" back to RTCIceConnectionState values.
 */
let fromRank;

/**
 * `Object.keys` is not supported in older browsers, so we can't just
 * synchronously call it in this module; we need to defer invoking it until we
 * know we're in a modern environment (i.e., anything that supports WebRTC).
 * @returns {object} fromRank
 */
function createFromRank() {
  return Object.keys(toRank).reduce((fromRank, state) => {
    return Object.assign(fromRank, { [toRank[state]]: state });
  }, {});
}

/**
 * Summarize ICE connection stats.
 * @param {Array<RTCIceConnectionState>} states
 * @returns {RTCIceConnectionState} summary
 */
function summarizeIceConnectionStates(states) {
  if (!states.length) {
    return 'new';
  }
  fromRank = fromRank || createFromRank();
  return states.reduce((state1, state2) => {
    return fromRank[Math.max(toRank[state1], toRank[state2])];
  });
}

/**
 * Update the {@link PeerConnectionManager}'s `iceConnectionState`, and emit an
 * "iceConnectionStateChanged" event, if necessary.
 * @param {PeerConnectionManager} pcm
 * @returns {void}
 */
function updateIceConnectionState(pcm) {
  pcm._lastIceConnectionState = pcm.iceConnectionState;
  pcm._iceConnectionState = summarizeIceConnectionStates(
    [...pcm._peerConnections.values()].map(pcv2 => pcv2.iceConnectionState));
  if (pcm.iceConnectionState !== pcm._lastIceConnectionState) {
    pcm.emit('iceConnectionStateChanged');
  }
}

module.exports = PeerConnectionManager;<|MERGE_RESOLUTION|>--- conflicted
+++ resolved
@@ -251,12 +251,7 @@
   setTrackSenders(trackSenders) {
     const dataTrackSenders = new Set(trackSenders.filter(trackSender => trackSender.kind === 'data'));
 
-<<<<<<< HEAD
-    const mediaTrackSenders = new Set([this._dummyAudioTrackSender]
-      .concat(trackSenders)
-=======
     const mediaTrackSenders = new Set(trackSenders
->>>>>>> db423f61
       .filter(trackSender => trackSender && (trackSender.kind === 'audio' || trackSender.kind === 'video')));
 
     const changes = getTrackSenderChanges(this, dataTrackSenders, mediaTrackSenders);
