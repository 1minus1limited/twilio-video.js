'use strict';

const util = require('./util');
const E = require('./util/constants').typeErrors;
const LocalAudioTrack = require('./media/track/es5/localaudiotrack');
const LocalDataTrack = require('./media/track/es5/localdatatrack');
const LocalVideoTrack = require('./media/track/es5/localvideotrack');
const MediaStreamTrack = require('@twilio/webrtc').MediaStreamTrack;
const Participant = require('./participant');
const LocalAudioTrackPublication = require('./media/track/localaudiotrackpublication');
const LocalDataTrackPublication = require('./media/track/localdatatrackpublication');
const LocalVideoTrackPublication = require('./media/track/localvideotrackpublication');

/**
 * A {@link LocalParticipant} represents the local {@link Participant} in a
 * {@link Room}.
 * @extends Participant
 * @property {Map<Track.SID, LocalAudioTrackPublication>} audioTracks -
 *    The {@link LocalParticipant}'s {@link LocalAudioTrackPublication}s
 * @property {Map<Track.SID, LocalDataTrackPublication>} dataTracks -
 *    The {@link LocalParticipant}'s {@link LocalDataTrackPublication}s
 * @property {Map<Track.SID, LocalTrackPublication>} tracks -
 *    The {@link LocalParticipant}'s {@link LocalTrackPublication}s
 * @property {Map<Track.SID, LocalVideoTrackPublication>} videoTracks -
 *    The {@link LocalParticipant}'s {@link LocalVideoTrackPublication}s
 * @emits LocalParticipant#trackDimensionsChanged
 * @emits LocalParticipant#trackDisabled
 * @emits LocalParticipant#trackEnabled
 * @emits LocalParticipant#trackPublicationFailed
 * @emits LocalParticipant#trackPublished
 * @emits LocalParticipant#trackStarted
 * @emits LocalParticipant#trackStopped
 */
class LocalParticipant extends Participant {
  /**
   * Construct a {@link LocalParticipant}.
   * @param {ParticipantSignaling} signaling
   * @param {Array<LocalTrack>} localTracks
   * @param {Object} options
   */
  constructor(signaling, localTracks, options) {
    options = Object.assign({
      LocalAudioTrack,
      LocalVideoTrack,
      LocalDataTrack,
      MediaStreamTrack,
      LocalAudioTrackPublication,
      LocalVideoTrackPublication,
      LocalDataTrackPublication,
      shouldStopLocalTracks: false,
      tracks: localTracks
    }, options);

    const tracksToStop = options.shouldStopLocalTracks
      ? new Set(localTracks.filter(localTrack => localTrack.kind !== 'data'))
      : new Set();

    super(signaling, options);

    Object.defineProperties(this, {
      _LocalAudioTrack: {
        value: options.LocalAudioTrack
      },
      _LocalDataTrack: {
        value: options.LocalDataTrack
      },
      _LocalVideoTrack: {
        value: options.LocalVideoTrack
      },
      _MediaStreamTrack: {
        value: options.MediaStreamTrack
      },
      _LocalAudioTrackPublication: {
        value: options.LocalAudioTrackPublication
      },
      _LocalDataTrackPublication: {
        value: options.LocalDataTrackPublication
      },
      _LocalVideoTrackPublication: {
        value: options.LocalVideoTrackPublication
      },
      _tracksToStop: {
        value: tracksToStop
      }
    });

    this._handleTrackSignalingEvents();
  }

  /**
   * @private
   * @param {LocalTrack} track
   * @returns {?LocalTrack}
   */
  _addTrack(track) {
    const addedTrack = super._addTrack(track);
    if (addedTrack && this.state !== 'disconnected') {
      this._addLocalTrack(track);
    }
    return addedTrack;
  }

  /**
   * @private
   * @param {LocalTrack} track
   * @returns {void}
   */
  _addLocalTrack(track) {
    this._signaling.addTrack(track._trackSender, track.name);
    this._log.info(`Added a new ${util.trackClass(track, true)}:`, track.id);
    this._log.debug(`${util.trackClass(track, true)}:`, track);
  }

  /**
   * @private
   * @param {LocalTrack} track
   * @returns {?LocalTrack}
   */
  _removeTrack(track) {
    const removedTrack = super._removeTrack(track);
    if (removedTrack && this.state !== 'disconnected') {
      this._signaling.removeTrack(track._trackSender);
      this._log.info(`Removed a ${util.trackClass(track, true)}:`, track.id);
      this._log.debug(`${util.trackClass(track, true)}:`, track);
    }
    return removedTrack;
  }

  /**
   * Get the {@link LocalTrack} events to re-emit.
   * @private
   * @returns {Array<Array<string>>} events
   */
  _getTrackEvents() {
    return super._getTrackEvents.call(this).concat([
      ['disabled', 'trackDisabled'],
      ['enabled', 'trackEnabled'],
      ['stopped', 'trackStopped']
    ]);
  }

  toString() {
    return `[LocalParticipant #${this._instanceId}${this.sid ? `: ${this.sid}` : ''}]`;
  }

  /**
   * @private
   */
  _handleTrackSignalingEvents() {
    const log = this._log;

    if (this.state === 'disconnected') {
      return;
    }

    const signaling = this._signaling;

    function localTrackDisabled(localTrack) {
      const trackSignaling = signaling.getPublication(localTrack._trackSender);
      trackSignaling.disable();
      log.debug(`Disabled the ${util.trackClass(localTrack, true)}:`, localTrack.id);
    }

    function localTrackEnabled(localTrack) {
      const trackSignaling = signaling.getPublication(localTrack._trackSender);
      trackSignaling.enable();
      log.debug(`Enabled the ${util.trackClass(localTrack, true)}:`, localTrack.id);
    }

<<<<<<< HEAD
    function localTrackStopped(localTrack) {
      // NOTE(mroberts): We shouldn't need to check for `stop`, since DataTracks
      // do not emit "stopped".
      const trackSignaling = signaling.getPublication(localTrack._trackSender);
      trackSignaling.stop();
    }

    this.on('trackDisabled', localTrackDisabled);
    this.on('trackEnabled', localTrackEnabled);
    this.on('trackStopped', localTrackStopped);

    this._tracks.forEach(function(track) {
      this._localTrackAdded(track);
=======
    this.on('trackDisabled', localTrackDisabled);
    this.on('trackEnabled', localTrackEnabled);

    this.tracks.forEach(track => {
      this._addLocalTrack(track);
>>>>>>> db423f61
      this._getOrCreateLocalTrackPublication(track).catch(() => {
        // Do nothing for now.
      });
    });

    const self = this;
    signaling.on('stateChanged', function stateChanged(state) {
      log.debug('Transitioned to state:', state);
      if (state === 'disconnected') {
        log.debug('Removing LocalTrack event listeners');
        signaling.removeListener('stateChanged', stateChanged);
        self.removeListener('trackDisabled', localTrackDisabled);
        self.removeListener('trackEnabled', localTrackEnabled);
<<<<<<< HEAD
        self.removeListener('trackStopped', localTrackStopped);
=======
>>>>>>> db423f61

        log.info(`LocalParticipant disconnected. Stopping ${self._tracksToStop.size} automatically-acquired LocalTracks`);
        self._tracksToStop.forEach(track => {
          track.stop();
        });
      }
    });
  }

  /**
   * @private
   * @param {LocalTrack} localTrack
   * @returns {Promise<LocalTrackPublication>}
   */
  _getOrCreateLocalTrackPublication(localTrack) {
    let localTrackPublication = getTrackPublication(this.tracks, localTrack);
    if (localTrackPublication) {
      return Promise.resolve(localTrackPublication);
    }

    const log = this._log;
    const self = this;

    const trackSignaling = this._signaling.getPublication(localTrack._trackSender);
    if (!trackSignaling) {
      return Promise.reject(new Error(`Unexpected error: The ${localTrack} cannot be published`));
    }

    function unpublish(publication) {
      self.unpublishTrack(publication.track);
    }

    return new Promise((resolve, reject) => {
      function updated() {
        const error = trackSignaling.error;
        if (error) {
          trackSignaling.removeListener('updated', updated);
          log.warn(`Failed to publish the ${util.trackClass(localTrack, true)}: ${error.message}`);
          self._removeTrack(localTrack, localTrack.id);
          setTimeout(() => {
            self.emit('trackPublicationFailed', error, localTrack);
          });
          reject(error);
          return;
        }

        if (!self._tracks.has(localTrack.id)) {
          trackSignaling.removeListener('updated', updated);
          reject(new Error(`The ${localTrack} was unpublished`));
          return;
        }

        const sid = trackSignaling.sid;
        if (!sid) {
          return;
        }

        trackSignaling.removeListener('updated', updated);

        const options = {
          log,
          LocalAudioTrackPublication: self._LocalAudioTrackPublication,
          LocalDataTrackPublication: self._LocalDataTrackPublication,
          LocalVideoTrackPublication: self._LocalVideoTrackPublication
        };

        localTrackPublication = getTrackPublication(self.tracks, localTrack);

        if (!localTrackPublication) {
          localTrackPublication = util.asLocalTrackPublication(localTrack, sid, unpublish, options);
          self._addTrackPublication(localTrackPublication);
        }

        if (self._signaling.state === 'connected') {
          setTimeout(() => {
            self.emit('trackPublished', localTrackPublication);
          });
        }
        resolve(localTrackPublication);
      }

      trackSignaling.on('updated', updated);
    });
  }

  /**
   * @private
   * @param {LocalTrack} localTrack
   * @returns {void}
   */
  _localTrackAdded(localTrack) {
    const log = this._log;
    const signaling = this._signaling;
    signaling.addTrack(localTrack._trackSender, localTrack.name);
    log.info(`Added a new ${util.trackClass(localTrack, true)}:`, localTrack.id);
    log.debug(`${util.trackClass(localTrack, true)}:`, localTrack);
  }

  /**
   * @private
   * @param {LocalTrack} localTrack
   * @returns {void}
   */
  _localTrackRemoved(localTrack) {
    const log = this._log;
    const signaling = this._signaling;
    signaling.removeTrack(localTrack._trackSender);
    log.info(`Removed a ${util.trackClass(localTrack, true)}:`, localTrack.id);
    log.debug(`${util.trackClass(localTrack, true)}:`, localTrack);
  }

  /**
   * Publishes a {@link LocalTrack} to the {@link Room}.
   * @param {LocalTrack} localTrack - The {@link LocalTrack} to publish
   * @returns {Promise<LocalTrackPublication>} - Resolves with the corresponding
   *   {@link LocalTrackPublication} if successful
  *//**
   * Publishes a MediaStreamTrack to the {@link Room}.
   * @param {MediaStreamTrack} mediaStreamTrack - The MediaStreamTrack
   *   to publish; if a corresponding {@link LocalAudioTrack} or
   *   {@link LocalVideoTrack} has not yet been published, this method will
   *   construct one
   * @param {LocalTrackOptions} [options] - The {@link LocalTrackOptions} for
   *   constructing the  MediaStreamTrack's corresponding {@link LocalAudioTrack}
   *   or {@link LocalVideoTrack}
   * @returns {Promise<LocalTrackPublication>} - Resolves with the corresponding
   *   {@link LocalTrackPublication} if successful
   * @example
   * var Video = require('twilio-video');
   *
   * Video.connect(token, {
   *   name: 'my-cool-room',
   *   audio: true
   * }).then(function(room) {
   *   // Publish a video MediaStreamTrack with a custom name
   *   return room.localParticipant.publishTrack(mediaStreamTrack, {
   *     name: 'camera'
   *   });
   * }).then(function(publication) {
   *   console.log('The LocalTrack "' + publication.trackName + '" was successfully published');
   * });
   */
  publishTrack(localTrackOrMediaStreamTrack, options) {
    const trackPublication = getTrackPublication(this.tracks, localTrackOrMediaStreamTrack);
    if (trackPublication) {
      return Promise.resolve(trackPublication);
    }

    options = Object.assign({
      log: this._log,
      LocalAudioTrack: this._LocalAudioTrack,
      LocalDataTrack: this._LocalDataTrack,
      LocalVideoTrack: this._LocalVideoTrack,
      MediaStreamTrack: this._MediaStreamTrack
    }, options);

    let localTrack;
    try {
      localTrack = util.asLocalTrack(localTrackOrMediaStreamTrack, options);
    } catch (error) {
      return Promise.reject(error);
    }

    let addedLocalTrack = this._addTrack(localTrack, localTrack.id);
    if (addedLocalTrack) {
      this._localTrackAdded(addedLocalTrack);
    } else {
      addedLocalTrack = this._tracks.get(localTrack.id);
    }
    return this._getOrCreateLocalTrackPublication(addedLocalTrack);
  }

  /**
   * Publishes multiple {@link LocalTrack}s to the {@link Room}.
   * @param {Array<LocalTrack|MediaStreamTrack>} tracks - The {@link LocalTrack}s
   *   to publish; for any MediaStreamTracks provided, if a corresponding
   *   {@link LocalAudioTrack} or {@link LocalVideoTrack} has not yet been
   *   published, this method will construct one
   * @returns {Promise<Array<LocalTrackPublication>>} - The resulting
   *   {@link LocalTrackPublication}s
   * @throws {TypeError}
   */
  publishTracks(tracks) {
    if (!Array.isArray(tracks)) {
      // eslint-disable-next-line new-cap
      throw E.INVALID_TYPE('tracks',
        'Array of LocalAudioTrack, LocalVideoTrack, LocalDataTrack, or MediaStreamTrack');
    }
    return Promise.all(tracks.map(this.publishTrack, this));
  }

  /**
   * Set the {@link LocalParticipant}'s {@link EncodingParameters}.
   * @param {?EncodingParameters} [encodingParameters] - The new
   *   {@link EncodingParameters}; If null, then the bitrate limits are removed;
   *   If not specified, then the existing bitrate limits are preserved
   * @returns {this}
   * @throws {TypeError}
   */
  setParameters(encodingParameters) {
    if (typeof encodingParameters !== 'undefined'
      && typeof encodingParameters !== 'object') {
      // eslint-disable-next-line new-cap
      throw E.INVALID_TYPE('encodingParameters',
        'EncodingParameters, null or undefined');
    }

    if (encodingParameters) {
      ['maxAudioBitrate', 'maxVideoBitrate'].forEach(prop => {
        if (typeof encodingParameters[prop] !== 'undefined'
          && typeof encodingParameters[prop] !== 'number'
          && encodingParameters[prop] !== null) {
          // eslint-disable-next-line new-cap
          throw E.INVALID_TYPE(`encodingParameters.${prop}`, 'number, null or undefined');
        }
      });
    } else if (encodingParameters === null) {
      encodingParameters = { maxAudioBitrate: null, maxVideoBitrate: null };
    }

    this._signaling.setParameters(encodingParameters);
    return this;
  }

  /**
   * Stops publishing a {@link LocalTrack} to the {@link Room}.
   * @param {LocalTrack|MediaStreamTrack} track - The {@link LocalTrack}
   *   to stop publishing; if a MediaStreamTrack is provided, this method
   *   looks up the corresponding {@link LocalAudioTrack} or
   *   {@link LocalVideoTrack} to stop publishing
   * @returns {?LocalTrackPublication} - The corresponding
   *   {@link LocalTrackPublication} if the {@link LocalTrack} was previously
   *   published, null otherwise
   * @throws {TypeError}
  */
  unpublishTrack(track) {
    util.validateLocalTrack(track, {
      LocalAudioTrack: this._LocalAudioTrack,
      LocalDataTrack: this._LocalDataTrack,
      LocalVideoTrack: this._LocalVideoTrack,
      MediaStreamTrack: this._MediaStreamTrack
    });

    let localTrack = this._tracks.get(track.id);
    if (!localTrack) {
      return null;
    }

    const trackSignaling = this._signaling.getPublication(localTrack._trackSender);
    trackSignaling.publishFailed(new Error(`The ${localTrack} was unpublished`));

    localTrack = this._removeTrack(localTrack, localTrack.id);
    if (!localTrack) {
      return null;
    }
    this._localTrackRemoved(localTrack);

    const localTrackPublication = getTrackPublication(this.tracks, localTrack);
    if (localTrackPublication) {
      this._removeTrackPublication(localTrackPublication);
    }
    return localTrackPublication;
  }

  /**
   * Stops publishing multiple {@link LocalTrack}s to the {@link Room}.
   * @param {Array<LocalTrack|MediaStreamTrack>} tracks - The {@link LocalTrack}s
   *   to stop publishing; for any MediaStreamTracks provided, this method looks
   *   up the corresponding {@link LocalAudioTrack} or {@link LocalVideoTrack} to
   *   stop publishing
   * @returns {Array<LocalTrackPublication>} - The corresponding
   *   {@link LocalTrackPublication}s that were successfully unpublished
   * @throws {TypeError}
   */
  unpublishTracks(tracks) {
    if (!Array.isArray(tracks)) {
      // eslint-disable-next-line new-cap
      throw E.INVALID_TYPE('tracks',
        'Array of LocalAudioTrack, LocalVideoTrack, LocalDataTrack, or MediaStreamTrack');
    }

    return tracks.reduce((unpublishedTracks, track) => {
      const unpublishedTrack = this.unpublishTrack(track);
      return unpublishedTrack ? unpublishedTracks.concat(unpublishedTrack) : unpublishedTracks;
    }, []);
  }
}

/**
 * One of the {@link LocalParticipant}'s {@link LocalVideoTrack}'s dimensions changed.
 * @param {LocalVideoTrack} track - The {@link LocalVideoTrack} whose dimensions changed
 * @event LocalParticipant#trackDimensionsChanged
 */

/**
 * A {@link LocalTrack} was disabled by the {@link LocalParticipant}.
 * @param {LocalTrack} track - The {@link LocalTrack} that was disabled
 * @event LocalParticipant#trackDisabled
 */

/**
 * A {@link LocalTrack} was enabled by the {@link LocalParticipant}.
 * @param {LocalTrack} track - The {@link LocalTrack} that was enabled
 * @event LocalParticipant#trackEnabled
 */

/**
 * A {@link LocalTrack} failed to publish. Check the error message for more
 * information.
 * @param {TwilioError} error - A {@link TwilioError} explaining why publication
 *   failed
 * @param {LocalTrack} localTrack - The {@link LocalTrack} that failed to
 *   publish
 * @event LocalParticipant#trackPublicationFailed
 */

/**
 * A {@link LocalTrack} was successfully published.
 * @param {LocalTrackPublication} publication - The resulting
 *   {@link LocalTrackPublication} for the published {@link LocalTrack}
 * @event LocalParticipant#trackPublished
 */

/**
 * One of the {@link LocalParticipant}'s {@link LocalTrack}s started.
 * @param {LocalTrack} track - The {@link LocalTrack} that started
 * @event LocalParticipant#trackStarted
 */

/**
 * One of the {@link LocalParticipant}'s {@link LocalTrack}s stopped, either
 * because {@link LocalTrack#stop} was called or because the underlying
 * MediaStreamTrack ended).
 * @param {LocalTrack} track - The {@link LocalTrack} that stopped
 * @event LocalParticipant#trackStopped
 */

/**
 * Outgoing media encoding parameters.
 * @typedef {object} EncodingParameters
 * @property {?number} [maxAudioBitrate] - Max outgoing audio bitrate (bps);
 *   If not specified, retains the existing bitrate limit; A <code>null</code>
 *   value removes any previously set bitrate limit
 * @property {?number} [maxVideoBitrate] - Max outgoing video bitrate (bps);
 *   If not specified, retains the existing bitrate limit; A <code>null</code>
 *   value removes any previously set bitrate limit
 */

/**
 * @private
 * @param {Map<Track.SID, LocalTrackPublication>} trackPublications
 * @param {LocalTrack|MediaStreamTrack} track
 * @returns {?LocalTrackPublication} trackPublication
 */
function getTrackPublication(trackPublications, track) {
  return Array.from(trackPublications.values()).find(trackPublication => trackPublication.track === track
    || trackPublication.track.mediaStreamTrack === track) || null;
}

module.exports = LocalParticipant;<|MERGE_RESOLUTION|>--- conflicted
+++ resolved
@@ -90,10 +90,11 @@
   /**
    * @private
    * @param {LocalTrack} track
+   * @param {Track.ID} id
    * @returns {?LocalTrack}
    */
-  _addTrack(track) {
-    const addedTrack = super._addTrack(track);
+  _addTrack(track, id) {
+    const addedTrack = super._addTrack(track, id);
     if (addedTrack && this.state !== 'disconnected') {
       this._addLocalTrack(track);
     }
@@ -114,10 +115,11 @@
   /**
    * @private
    * @param {LocalTrack} track
+   * @param {Track.ID} id
    * @returns {?LocalTrack}
    */
-  _removeTrack(track) {
-    const removedTrack = super._removeTrack(track);
+  _removeTrack(track, id) {
+    const removedTrack = super._removeTrack(track, id);
     if (removedTrack && this.state !== 'disconnected') {
       this._signaling.removeTrack(track._trackSender);
       this._log.info(`Removed a ${util.trackClass(track, true)}:`, track.id);
@@ -167,7 +169,6 @@
       log.debug(`Enabled the ${util.trackClass(localTrack, true)}:`, localTrack.id);
     }
 
-<<<<<<< HEAD
     function localTrackStopped(localTrack) {
       // NOTE(mroberts): We shouldn't need to check for `stop`, since DataTracks
       // do not emit "stopped".
@@ -179,15 +180,8 @@
     this.on('trackEnabled', localTrackEnabled);
     this.on('trackStopped', localTrackStopped);
 
-    this._tracks.forEach(function(track) {
-      this._localTrackAdded(track);
-=======
-    this.on('trackDisabled', localTrackDisabled);
-    this.on('trackEnabled', localTrackEnabled);
-
-    this.tracks.forEach(track => {
+    this._tracks.forEach(track => {
       this._addLocalTrack(track);
->>>>>>> db423f61
       this._getOrCreateLocalTrackPublication(track).catch(() => {
         // Do nothing for now.
       });
@@ -201,10 +195,7 @@
         signaling.removeListener('stateChanged', stateChanged);
         self.removeListener('trackDisabled', localTrackDisabled);
         self.removeListener('trackEnabled', localTrackEnabled);
-<<<<<<< HEAD
         self.removeListener('trackStopped', localTrackStopped);
-=======
->>>>>>> db423f61
 
         log.info(`LocalParticipant disconnected. Stopping ${self._tracksToStop.size} automatically-acquired LocalTracks`);
         self._tracksToStop.forEach(track => {
@@ -288,32 +279,6 @@
 
       trackSignaling.on('updated', updated);
     });
-  }
-
-  /**
-   * @private
-   * @param {LocalTrack} localTrack
-   * @returns {void}
-   */
-  _localTrackAdded(localTrack) {
-    const log = this._log;
-    const signaling = this._signaling;
-    signaling.addTrack(localTrack._trackSender, localTrack.name);
-    log.info(`Added a new ${util.trackClass(localTrack, true)}:`, localTrack.id);
-    log.debug(`${util.trackClass(localTrack, true)}:`, localTrack);
-  }
-
-  /**
-   * @private
-   * @param {LocalTrack} localTrack
-   * @returns {void}
-   */
-  _localTrackRemoved(localTrack) {
-    const log = this._log;
-    const signaling = this._signaling;
-    signaling.removeTrack(localTrack._trackSender);
-    log.info(`Removed a ${util.trackClass(localTrack, true)}:`, localTrack.id);
-    log.debug(`${util.trackClass(localTrack, true)}:`, localTrack);
   }
 
   /**
@@ -368,12 +333,9 @@
       return Promise.reject(error);
     }
 
-    let addedLocalTrack = this._addTrack(localTrack, localTrack.id);
-    if (addedLocalTrack) {
-      this._localTrackAdded(addedLocalTrack);
-    } else {
-      addedLocalTrack = this._tracks.get(localTrack.id);
-    }
+    let addedLocalTrack = this._addTrack(localTrack, localTrack.id)
+      || this._tracks.get(localTrack.id);
+
     return this._getOrCreateLocalTrackPublication(addedLocalTrack);
   }
 
@@ -460,7 +422,6 @@
     if (!localTrack) {
       return null;
     }
-    this._localTrackRemoved(localTrack);
 
     const localTrackPublication = getTrackPublication(this.tracks, localTrack);
     if (localTrackPublication) {
